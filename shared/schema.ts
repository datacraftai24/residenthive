--- conflicted
+++ resolved
@@ -1,8 +1,4 @@
-<<<<<<< HEAD
-import { pgTable, text, serial, integer, json, numeric, boolean, timestamp, bigint } from "drizzle-orm/pg-core";
-=======
-import { pgTable, text, serial, integer, json, numeric, boolean, timestamp, uuid, decimal } from "drizzle-orm/pg-core";
->>>>>>> c4c5882b
+import { pgTable, text, serial, integer, json, numeric, boolean, timestamp, bigint, uuid, decimal } from "drizzle-orm/pg-core";
 import { createInsertSchema } from "drizzle-zod";
 import { z } from "zod";
 
